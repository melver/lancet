--- conflicted
+++ resolved
@@ -1,11 +1,6 @@
 import os, tempfile, io, json, pickle
 import param
-<<<<<<< HEAD
-import numpy as np
 from lancet.core import PrettyPrinted
-=======
-from core import PrettyPrinted
->>>>>>> e83ed914
 
 try:    import numpy
 except: pass

--- conflicted
+++ resolved
@@ -54,1996 +54,4 @@
     import IPython
     from lancet.ipython import *
 except:
-<<<<<<< HEAD
-    np, np_ftypes = None, []
-
-from collections import defaultdict
-
-try:    import IPython
-except: IPython = None
-
-float_types = [float] + np_ftypes
-def identityfn(x): return x
-def fp_repr(x):    return str(x) if (type(x) in float_types) else repr(x)
-
-def set_fp_precision(value):
-    """
-    Function to set the floating precision across lancet.
-    """
-    BaseArgs.set_default('fp_precision', value)
-
-#=====================#
-# Argument Specifiers #
-#=====================#
-
-class BaseArgs(param.Parameterized):
-    """
-    The base class for all argument specifiers. Argument specifiers implement
-    Python's iterator protocol, returning arguments on each call to next(). Note
-    that these objects should not be written as generators as they often need to
-    be pickled.
-
-    On each iteration, an argument specifier returns a list of
-    dictionaries. Each key-value pair assigns a value to an argument and each
-    dictionary defines a set of arguments.  The dictionaries in the list
-    correspond to the currently available argument sets. Subsequent iterations
-    may return further arguments for specifiers that were waiting for runtime
-    feedback to continue (eg. hillclimbing).
-
-    Such argument specifiers that require feedback are dynamic: in these cases
-    dynamic=True and the state of the specifier must be updated between
-    iterations via update(). Whenever possible, the schedule() method specifies
-    the expected number of argument dictionaries on future iterations. Such
-    expected counts may be incorrect - for example, an initial hillclimbing seed
-    may already happen to be very close to a local optimum. Note that the
-    update() and schedule() methods do not need to be implemented if
-    dynamic=False.
-
-    To help enforce a declarative style, public parameters are declared constant
-    and cannot be mutated after initialisation. Argument specifiers need to be
-    declared correctly where they are used.
-
-    The varying_keys and constant_keys methods makes the distinction between
-    arguments that are manipulated between runs and the ones that stay constant.
-    The values of the arguments that vary is often of more interest than the
-    values of the arguments held constant and varying arguments are sorted by
-    how fast they vary.
-    """
-
-    dynamic = param.Boolean(default=False, constant=True, doc='''
-            Flag to indicate whether the argument specifier needs to have its
-            state updated via the update() method between iterations. In other
-            words, if the arguments cannot be known ahead of time (eg. parameter
-            search), dynamic must be set to True.''')
-
-    fp_precision = param.Integer(default=4,  constant=True, doc='''
-         The floating point precision to use for floating point values.  Unlike
-         other basic Python types, floats need care with their representation as
-         you only want to display up to the precision actually specified.''')
-
-    def __init__(self,   **params):
-        super(BaseArgs,self).__init__(**params)
-        self._pprint_args = ([],[],None,{})
-        self.pprint_args([],['fp_precision', 'dynamic'])
-
-    def __iter__(self): return self
-
-    def __contains__(self, value):
-        return value in (self.constant_keys() +  self.constant_keys())
-
-    def spec_formatter(self, spec):
-        " Formats the elements of an argument set appropriately"
-        return dict((k, str(v)) for (k,v) in spec.items())
-
-    def constant_keys(self):
-        """
-        Returns the list of parameter names whose values are constant as the
-        argument specifier is iterated.  Note that the union of constant and
-        varying_keys should partition the entire set of keys.
-        """
-        raise NotImplementedError
-
-    def constant_items(self):
-        """
-        Returns the set of constant items as a list of tuples. This allows easy
-        conversion to dictionary format. Note, the items should be supplied in
-        the same key ordering as for constant_keys() for consistency.
-        """
-        raise NotImplementedError
-
-    def varying_keys(self):
-        """
-        Returns the list of parameters whose values vary as the argument
-        specifier is iterated.  Whenever it is possible, keys should be sorted
-        from those slowest to faster varying and sorted alphanumerically within
-        groups that vary at the same rate.
-        """
-        raise NotImplementedError
-
-    def round_floats(self, specs, fp_precision):
-        _round = lambda v, fp: np.round(v, fp) if (type(v) in np_ftypes) else round(v, fp)
-        return (dict((k, _round(v, fp_precision) if (type(v) in float_types) else v)
-                     for (k,v) in spec.items()) for spec in specs)
-
-    def __next__(self):
-        """
-        Called to get a list of specifications: dictionaries with parameter name
-        keys and string values.
-        """
-        raise StopIteration
-
-    def update(self, data):
-        """
-        Called to update the state of the iterator when dynamic= True.
-        Typically this methods is receiving metric values generated by the
-        previous set of tasks in order to determine the next desired point in
-        the parameter space. If the update fails or data is None, StopIteration
-        should be raised.
-        """
-        raise NotImplementedError
-
-    def schedule(self):
-        """
-        Specifies the expected number of specifications that will be returned on
-        future iterations if dynamic=True. This is simply a list of integers
-        specifying the number of argument sets to be returned on each subsequent
-        call to next(). Return None if scheduling information cnanot be
-        estimated.
-        """
-        raise NotImplementedError
-
-    def copy(self):
-        """
-        Convenience method to avoid using the specifier without exhausting it.
-        """
-        return copy.copy(self)
-
-    def _collect_by_key(self,specs):
-        """
-        Returns a dictionary like object with the lists of values collapsed by
-        their respective key. Useful to find varying vs constant keys and to
-        find how fast keys vary.
-        """
-        # Collects key, value tuples as list of lists then flatten using chain
-        allkeys = itertools.chain.from_iterable([[(k, run[k])  for k in run] for run in specs])
-        collection = defaultdict(list)
-        for (k,v) in allkeys: collection[k].append(v)
-        return collection
-
-    def show(self):
-        """
-        Convenience method to inspect the available argument values in
-        human-readable format. When dynamic, not all argument values may be
-        available.
-        """
-        copied = self.copy()
-        enumerated = [el for el in enumerate(copied)]
-        for (group_ind, specs) in enumerated:
-            if len(enumerated) > 1: print("Group %d" % group_ind)
-            ordering = self.constant_keys() + self.varying_keys()
-            # Ordered nicely by varying_keys definition.
-            spec_lines = [', '.join(['%s=%s' % (k, s[k]) for k in ordering]) for s in specs]
-            print('\n'.join(['%d: %s' % (i,l) for (i,l) in enumerate(spec_lines)]))
-
-        if self.dynamic:
-            print('Remaining arguments not available for %s' % self.__class__.__name__)
-
-    def __add__(self, other):
-        """
-        Concatenates two argument specifiers. See StaticConcatenate and
-        DynamicConcatenate documentation respectively.
-        """
-        if not other: return self
-        assert not (self.dynamic and other.dynamic), 'Cannot concatenate two dynamic specifiers.'
-
-        if self.dynamic or other.dynamic: return DynamicConcatenate(self,other)
-        else:                             return StaticConcatenate(self,other)
-
-    def __mul__(self, other):
-        """
-        Takes the cartesian product of two argument specifiers. See
-        StaticCartesianProduct and DynamicCartesianProduct documentation.
-        """
-        if not other: return []
-        assert not (self.dynamic and other.dynamic), \
-            'Cannot take Cartesian product two dynamic specifiers.'
-
-        if self.dynamic or other.dynamic: return DynamicCartesianProduct(self, other)
-        else:                             return StaticCartesianProduct(self, other)
-
-    def __radd__(self, other):
-        if not other: return self
-
-    def __rmul__(self, other):
-        if not other: return []
-
-    def _cartesian_product(self, first_specs, second_specs):
-        """
-        Takes the Cartesian product of the specifications. Result will contain N
-        specifications where N = len(first_specs) * len(second_specs) and keys
-        are merged.  Example: [{'a':1},{'b':2}] * [{'c':3},{'d':4}] =
-        [{'a':1,'c':3},{'a':1,'d':4},{'b':2,'c':3},{'b':2,'d':4}]
-        """
-        return  [ dict(zip(
-                          list(s1.keys()) + list(s2.keys()),
-                          list(s1.values()) + list(s2.values())
-                      ))
-                 for s1 in first_specs for s2 in second_specs ]
-
-    def pprint_args(self, pos_args, keyword_args, infix_operator=None, extra_params={}):
-        """
-        Method to define the positional arguments and keyword order for pretty printing.
-        """
-        if infix_operator and not (len(pos_args)==2 and keyword_args==[]):
-            raise Exception('Infix format requires exactly two positional arguments and no keywords')
-        (kwargs,_,_,_) = self._pprint_args
-        self._pprint_args = (keyword_args + kwargs, pos_args, infix_operator, extra_params)
-
-    def _pprint(self, cycle=False, flat=False, annotate=False, level=1, tab = '   '):
-        """
-        Pretty printer that prints only the modified keywords and generates flat
-        representations (for repr) and optionally annotates with a comment.
-        """
-        (kwargs, pos_args, infix_operator, extra_params) = self._pprint_args
-        (br, indent)  = ('' if flat else '\n', '' if flat else tab * level)
-        prettify = lambda x: isinstance(x, BaseArgs) and not flat
-        pretty = lambda x: x._pprint(flat=flat, level=level+1) if prettify(x) else repr(x)
-
-        params = dict(self.get_param_values())
-        modified = [k for (k,v) in self.get_param_values(onlychanged=True)]
-        pkwargs = [(k, params[k])  for k in kwargs if (k in modified)] + list(extra_params.items())
-        arg_list = [(k,params[k]) for k in pos_args] + pkwargs
-
-        len_ckeys, len_vkeys = len(self.constant_keys()), len(self.varying_keys())
-        info_triple = (len(self),
-                       ', %d constant key(s)' % len_ckeys if len_ckeys else '',
-                       ', %d varying key(s)'  % len_vkeys if len_vkeys else '')
-        annotation = '# == %d items%s%s ==\n' % info_triple
-        lines = [annotation] if annotate else []    # Optional annotating comment
-
-        if cycle:
-            lines.append('%s(...)' % self.__class__.__name__)
-        elif infix_operator:
-            level = level - 1
-            triple = (pretty(params[pos_args[0]]), infix_operator, pretty(params[pos_args[1]]))
-            lines.append('%s %s %s' % triple)
-        else:
-            lines.append('%s(' % self.__class__.__name__)
-            for (k,v) in arg_list:
-                lines.append('%s%s=%s' %  (br+indent, k, pretty(v)))
-                lines.append(',')
-            lines = lines[:-1] +[br+(tab*(level-1))+')'] # Remove trailing comma
-
-        return ''.join(lines)
-
-    def _repr_pretty_(self, p, cycle):  p.text(self._pprint(cycle, annotate=True))
-    def __repr__(self):  return self._pprint(flat=True)
-    def __str__(self): return self._pprint()
-
-class StaticArgs(BaseArgs):
-    """
-    Base class for many important static argument specifiers (dynamic=False)
-    though also useful in its own right. Can be constructed from launcher log
-    files and gives full control over the output arguments.Accepts the full
-    static specification as a list of dictionaries, provides all necessary
-    mechanisms for identifying varying and constant keys, implements next()
-    appropriately, does not exhaust like dynamic specifiers and has useful
-    support for len().
-    """
-
-    HTML = param.Callable(default=str, doc='''
-           Callable to process HTML markup as returned by the 'html'
-           method.  Default behaviour is to return the markup as a
-           string but if set to the HTML class in IPython.display.,
-           specifiers will automatically displayed in tabular form in
-           IPython notebook when when the html method is called.''')
-
-    specs = param.List(default=[], constant=True, doc='''
-          The static list of specifications (ie. dictionaries) to be
-          returned by the specifier. Float values are rounded to
-          fp_precision.''')
-
-    def __init__(self, specs, fp_precision=None, **kwargs):
-        if fp_precision is None: fp_precision = BaseArgs.fp_precision
-        specs = list(self.round_floats(specs, fp_precision))
-        super(StaticArgs, self).__init__(dynamic=False, fp_precision=fp_precision, specs=specs, **kwargs)
-        self.pprint_args(['specs'],[])
-
-    def __iter__(self):
-        self._exhausted = False
-        return self
-
-    def __next__(self):
-        if self._exhausted:
-            raise StopIteration
-        else:
-            self._exhausted=True
-            return self.specs
-
-    def _unique(self, sequence, idfun=repr):
-        """
-        Note: repr() must be implemented properly on all objects. This is
-        assumed by lancet when Python objects need to be formatted to string
-        representation.
-        """
-        seen = {}
-        return [seen.setdefault(idfun(e),e) for e in sequence
-                if idfun(e) not in seen]
-
-    def constant_keys(self):
-        collection = self._collect_by_key(self.specs)
-        return [k for k in sorted(collection) if (len(self._unique(collection[k])) == 1)]
-
-    def constant_items(self):
-        collection = self._collect_by_key(self.specs)
-        return [(k,collection[k][0]) for k in self.constant_keys()]
-
-    def varying_keys(self):
-        collection = self._collect_by_key(self.specs)
-        constant_set = set(self.constant_keys())
-        unordered_varying = set(collection.keys()).difference(constant_set)
-        # Finding out how fast keys are varying
-        grouplens = [(len([len(list(y)) for (_,y) in itertools.groupby(collection[k])]),k) for k in collection]
-        varying_counts = [(n,k) for (n,k) in sorted(grouplens) if (k in unordered_varying)]
-        # Grouping keys with common frequency alphanumerically (desired behaviour).
-        ddict = defaultdict(list)
-        for (n,k) in varying_counts: ddict[n].append(k)
-        alphagroups = [sorted(ddict[k]) for k in sorted(ddict)]
-        return [el for group in alphagroups for el in group]
-
-    def _html_row(self, spec, columns):
-        row_strings = []
-        for value in [spec[col] for col in columns]:
-            html_repr = value.html(html_fn=str) if hasattr(value, 'html') else str(value)
-            row_strings.append('<td>'+html_repr+'</td>')
-        return ' '.join(['<tr>'] + row_strings + ['</tr>'])
-
-    def html(self, cols=None, html_fn=None, max_rows=None):
-        """
-        Generate a HTML table for the specifier.
-        """
-        html_fn = self.HTML if html_fn is None else html_fn
-        max_rows = len(self) if max_rows is None else max_rows
-        columns = self.varying_keys() if cols is None else cols
-
-        all_varying = self.varying_keys()
-        if not all(col in all_varying for col in columns):
-            raise Exception('Columns must belong to the varying keys')
-
-        summary = '<tr><td><b>%r<br>[%d items]</b></td></tr>' % (self.__class__.__name__, len(self))
-        cspecs = [{'Key':k, 'Value':v} for (k,v) in self.constant_items()]
-        crows = [self._html_row(spec, ['Key', 'Value']) for spec in cspecs]
-        cheader_str = '<tr><td><b>Constant Key</b></td><td><b>Value</b></td></tr>'
-
-        vrows = [self._html_row(spec,columns) for spec in self.specs[:max_rows]]
-        vheader_str= ' '.join(['<tr>'] + ['<td><b>'+str(col)+'</b></td>' for col in columns ] +['</tr>'])
-        ellipses = ' '.join(['<tr>'] + ['<td>...</td>' for col in columns ] +['</tr>'])
-        ellipse_str = ellipses  if (max_rows < len(self)) else ''
-
-        html_elements = ['<table>', summary, cheader_str] + crows + [vheader_str] + vrows + [ellipse_str, '</table>']
-        html = '\n'.join(html_elements)
-        return html_fn(html)
-
-    def __len__(self): return len(self.specs)
-
-    def _repr_pretty_(self, p, cycle): p.text(self._pprint(cycle, annotate=True))
-
-
-class StaticConcatenate(StaticArgs):
-    """
-    StaticConcatenate is the sequential composition of two StaticArg
-    specifiers. The specifier created by the compositon (firsts + second)
-    generates the arguments in first followed by the arguments in
-    second.
-    """
-
-    first = param.ClassSelector(default=None, class_=StaticArgs, allow_None=True, constant=True, doc='''
-            The first static specifier used to generate the concatenation.''')
-
-    second = param.ClassSelector(default=None, class_=StaticArgs, allow_None=True, constant=True, doc='''
-            The second static specifier used to generate the concatenation.''')
-
-    def __init__(self, first, second):
-
-        max_precision = max(first.fp_precision, second.fp_precision)
-        specs = first.specs + second.specs
-        super(StaticConcatenate, self).__init__(specs, fp_precision=max_precision,
-                                                first=first, second=second)
-        self.pprint_args(['first', 'second'],[], infix_operator='+')
-
-    def _repr_pretty_(self, p, cycle): p.text(self._pprint(cycle, annotate=True))
-
-class StaticCartesianProduct(StaticArgs):
-    """
-    StaticCartesianProduct is the cartesian product of two StaticArg
-    specifiers. The specifier created by the compositon (firsts * second)
-    generates the cartesian produce of the arguments in first followed by the
-    arguments in second. Note that len(first * second) = len(first)*len(second)
-    """
-
-    first = param.ClassSelector(default=None, class_=StaticArgs, allow_None=True, constant=True, doc='''
-            The first static specifier used to generate the Cartesian product.''')
-
-    second = param.ClassSelector(default=None, class_=StaticArgs, allow_None=True, constant=True, doc='''
-            The second static specifier used to generate the Cartesian product.''')
-
-    def __init__(self, first, second):
-
-        max_precision = max(first.fp_precision, second.fp_precision)
-        specs = self._cartesian_product(first.specs, second.specs)
-
-        overlap = (set(first.varying_keys() + first.constant_keys())
-                   &  set(second.varying_keys() + second.constant_keys()))
-        assert overlap == set(), 'Sets of keys cannot overlap between argument specifiers in cartesian product.'
-        super(StaticCartesianProduct, self).__init__(specs, fp_precision=max_precision,
-                                                     first=first, second=second)
-        self.pprint_args(['first', 'second'],[], infix_operator='*')
-
-    def _repr_pretty_(self, p, cycle): p.text(self._pprint(cycle, annotate=True))
-
-
-class Args(StaticArgs):
-    """
-    Allows easy instantiation of a single set of arguments using keywords.
-    Useful for instantiating constant arguments before applying a cartesian
-    product.
-    """
-
-    def __init__(self, **kwargs):
-        assert kwargs != {}, "Empty specification not allowed."
-        fp_precision = kwargs.pop('fp_precision') if ('fp_precision' in kwargs) else None
-        specs = [dict((k, kwargs[k]) for k in kwargs)]
-        super(Args,self).__init__(specs, fp_precision=fp_precision)
-        self.pprint_args([],list(kwargs.keys()), None, dict(**kwargs))
-
-    def _repr_pretty_(self, p, cycle): p.text(self._pprint(cycle, annotate=True))
-
-
-class LinearArgs(StaticArgs):
-    """
-    LinearArgs generates an argument from a numerically interpolated range which
-    is linear by default. An optional function can be specified to sample a
-    numeric range with regular intervals.
-    """
-
-    key = param.String(default='', doc='''
-         The key assigned to values computed over the linear numeric range.''')
-
-    start_value =  param.Number(default=None, allow_None=True, constant=True, doc='''
-         The starting numeric value of the linear interpolation.''')
-
-    end_value = param.Number(default=None, allow_None=True, constant=True, doc='''
-         The ending numeric value of the linear interpolation (inclusive).''')
-
-    steps = param.Integer(default=2, constant=True, bounds=(2,None), doc='''
-         The number of steps to interpolate over. Default is 2 which returns the
-         start and end values without interpolation.''')
-
-    # Can't this be a lambda?
-    mapfn = param.Callable(default=identityfn, constant=True, doc='''
-         The function to be mapped across the linear range. Identity  by default ''')
-
-    def __init__(self, key, start_value, end_value, steps=2, mapfn=identityfn, **kwargs):
-
-        values = self.linspace(start_value, end_value, steps)
-        specs = [{key:mapfn(val)} for val in values ]
-
-        super(LinearArgs, self).__init__(specs, key=key, start_value=start_value,
-                                         end_value=end_value, steps=steps,
-                                         mapfn=mapfn, **kwargs)
-        self.pprint_args(['key', 'start_value'], ['end_value', 'steps'])
-
-    def linspace(self, start, stop, n):
-        """ Nice simple replacement for numpy linspace"""
-        L = [0.0] * n
-        nm1 = n - 1
-        nm1inv = 1.0 / nm1
-        for i in range(n):
-            L[i] = nm1inv * (start*(nm1 - i) + stop*i)
-        return L
-
-    def _repr_pretty_(self, p, cycle): p.text(self._pprint(cycle, annotate=True))
-
-
-class ListArgs(StaticArgs):
-    """
-    An argument specifier that takes its values from a given list.
-    """
-
-    list_values = param.List(default=[], constant=True, doc='''
-         The list values that are to be returned by the specifier''')
-
-    list_key = param.String(default='default', constant=True, doc='''
-         The key assigned to the elements of the given list.''')
-
-    def __init__(self, list_key, list_values, **kwargs):
-
-        assert list_values != [], "Empty list not allowed."
-        specs = [{list_key:val} for val in list_values]
-        super(ListArgs, self).__init__(specs, list_key=list_key, list_values=list_values, **kwargs)
-        self.pprint_args(['list_key', 'list_values'], [])
-
-    def _repr_pretty_(self, p, cycle): p.text(self._pprint(cycle, annotate=True))
-
-class Log(StaticArgs):
-    """
-    Specifier that loads arguments from a log file in tid (task id) order.  For
-    full control over the arguments, you can use this class with StaticArgs as
-    follows: StaticArgs(Log.extract_log(<log_file>).values()),
-
-    This wrapper class allows a concise representation of log specifiers with
-    the option of adding the task id to the loaded specifications.
-    """
-
-    log_path = param.String(default=None, allow_None=True, constant=True, doc='''
-              The relative or absolute path to the log file. If a relative path
-              is given, the absolute path is computed with param.normalize_path
-              (os.getcwd() by default).''')
-
-    tid_key = param.String(default='tid', constant=True, allow_None=True, doc='''
-               If not None, the key given to the tid values included in the
-               loaded specifications. If None, the tid number is ignored.''')
-
-    @staticmethod
-    def extract_log(log_path, dict_type=dict):
-        """
-        Parses the log file generated by a launcher and returns dictionary with
-        tid keys and specification values.
-
-        Ordering can be maintained by setting dict_type to the appropriate
-        constructor. Keys are converted from unicode to strings for kwarg use.
-        """
-        with open(param.normalize_path(log_path),'r') as log:
-            splits = (line.split() for line in log)
-            uzipped = ((int(split[0]), json.loads(" ".join(split[1:]))) for split in splits)
-            szipped = [(i, dict((str(k),v) for (k,v) in d.items())) for (i,d) in uzipped]
-        return dict_type(szipped)
-
-    @staticmethod
-    def write_log(log_path, data, allow_append=True):
-        """
-        Writes the supplied specifications to the log path. The data may be
-        supplied as either as a StaticSpecifier or as a list of dictionaries.
-
-        By default, specifications will be appropriately appended to an existing
-        log file. This can be disabled by setting allow_append to False.
-        """
-        append = os.path.isfile(log_path)
-        listing = isinstance(data, list)
-
-        if append and not allow_append:
-            raise Exception('Appending has been disabled and file %s exists' % log_path)
-
-        if not (listing or isinstance(data, StaticArgs)):
-            raise Exception('Can only write static specifiers or dictionary lists to log file.')
-
-        specs = data if listing else data.specs
-        if not all(isinstance(el,dict) for el in specs):
-            raise Exception('List elements must be dictionaries.')
-
-        log_file = open(log_path, 'r+') if append else open(log_path, 'w')
-        start = int(log_file.readlines()[-1].split()[0])+1 if append else 0
-        ascending_indices = range(start, start+len(data))
-
-        log_str = '\n'.join(['%d %s' % (tid, json.dumps(el)) for (tid, el) in zip(ascending_indices, specs)])
-        log_file.write("\n"+log_str if append else log_str)
-        log_file.close()
-
-    def __init__(self, log_path, tid_key='tid', **kwargs):
-
-        log_items = sorted(Log.extract_log(log_path).items())
-
-        if tid_key is not None:
-            log_specs = [dict(list(spec.items())+[(tid_key,idx)]) for (idx, spec) in log_items]
-        else:
-            log_specs = [spec for (_, spec) in log_items]
-        super(Log, self).__init__(log_specs, log_path=log_path, tid_key=tid_key, **kwargs)
-        self.pprint_args(['log_path'], ['tid_key'])
-
-    def _repr_pretty_(self, p, cycle): p.text(self._pprint(cycle, annotate=True))
-
-
-class Indexed(StaticArgs):
-    """
-    Given two StaticArgs, link the arguments of via an index value.
-    The index value of the given key must have a matching entry in the
-    index. Once a match is found, the results are merged with the
-    resulting ordering identical to that of the input operand.
-
-    The value used for matching is specified by the key
-    name. Uniqueness of keys in the index is enforced and these keys
-    must be a superset of those expressed by the operand.
-
-    By default, fp_precision is the maximum of that used by the
-    operand and index.
-    """
-    operand = param.ClassSelector(default=None, class_=StaticArgs, allow_None=True, constant=True, doc='''
-              The source specifier from which the index_key is extracted for
-              looking up the corresponding value in the index.''')
-
-    index = param.ClassSelector(default=None, class_=StaticArgs, allow_None=True, constant=True, doc='''
-             The specifier in which a lookup is performed to find the unique
-             matching specification. The index must be longer than the operand
-             and the values of the index_key must be unique.''')
-
-    index_key  = param.String(default=None, allow_None=True, constant=True, doc='''
-             The common key in both the index and the operand used to
-             index the former specifications into the latter.''')
-
-    def __init__(self, operand, index, index_key, fp_precision=None, **kwargs):
-
-        if False in [isinstance(operand, StaticArgs), isinstance(index, StaticArgs)]:
-            raise Exception('Can only index two Static Argument specifiers')
-
-        max_precision = max(operand.fp_precision, index.fp_precision)
-        fp_precision =  max_precision if fp_precision is None else fp_precision
-
-        specs = self._index(operand.specs, index.specs, index_key)
-        super(Indexed,self).__init__(specs, fp_precision=fp_precision, index_key=index_key,
-                                     index=index, operand=operand, **kwargs)
-        self.pprint_args(['operand', 'index', 'index_key'],[])
-
-    def _index(self, specs, index_specs, index_key):
-        keys = [spec[index_key] for spec in specs]
-        index_keys = [spec[index_key] for spec in index_specs]
-
-        if len(index_keys) != len(set(index_keys)):
-            raise Exception("Keys in index must all be unique")
-        if not set(keys).issubset(set(index_keys)):
-            raise Exception("Keys in specifier must be subset of keys in index.")
-
-        spec_items = zip(keys, specs)
-        index_idxmap = dict(zip(index_keys, range(len(index_keys))))
-
-        return [dict(v, **index_specs[index_idxmap[k]]) for (k,v) in spec_items]
-
-    def _repr_pretty_(self, p, cycle): p.text(self._pprint(cycle, annotate=True))
-
-
-class FilePattern(StaticArgs):
-    """
-    A FilePattern specifier allows files to be located via an extended form of
-    globbing. For example, you can find the absolute filenames of all npz files
-    in the data subdirectory (relative to the root) that start with the filename
-    'timeseries' use the pattern 'data/timeseries*.npz'.
-
-    In addition to globbing supported by the glob module, patterns can extract
-    metadata from filenames using a subset of the Python format specification
-    syntax. To illustrate, you can use 'data/timeseries-{date}.npz' to record
-    the date strings associated with matched files. Note that a particular named
-    fields can only be used in a particular pattern once.
-
-    By default metadata is extracted as strings but format types are supported
-    in the usual manner eg. 'data/timeseries-{day:d}-{month:d}.npz' will extract
-    the day and month from the filename as integers. Only field names and types
-    are recognised with all other format specification ignored. Type codes
-    supported: 'd', 'b', 'o', 'x', 'e','E','f', 'F','g', 'G', 'n' (otherwise
-    result is a string).
-
-    Note that ordering is determined via ascending alphanumeric sort and that
-    actual filenames should not include any globbing characters, namely: '?','*','['
-    and ']' (general good practice for filenames).
-    """
-
-    key = param.String(default=None, allow_None=True, constant=True, doc='''
-             The key name given to the matched file path strings.''')
-
-    pattern = param.String(default=None, allow_None=True, constant=True,
-              doc='''The pattern files are to be searched against.''')
-
-    root = param.String(default=None, allow_None=True, constant=True, doc='''
-             The root directory from which patterns are to be loaded.  If set to
-             None, normalize_path.prefix is used (os.getcwd() by default).''')
-
-    @classmethod
-    def directory(cls, directory, root=None, extension=None, **kwargs):
-        """
-        Load all the files in a given directory. Only files with the given file
-        extension are loaded if the extension is specified. The given kwargs are
-        passed through to the normal constructor.
-        """
-        root = param.normalize_path.prefix if root is None else root
-        suffix = '' if extension is None else '.' + extension.rsplit('.')[-1]
-        pattern = directory + os.sep + '*' + suffix
-        key = os.path.join(root, directory,'*').rsplit(os.sep)[-2]
-        format_parse = list(string.Formatter().parse(key))
-        if not all([el is None for el in zip(*format_parse)[1]]):
-            raise Exception('Directory cannot contain format field specifications')
-        return cls(key, pattern, root, **kwargs)
-
-    def __init__(self, key, pattern, root=None, **kwargs):
-        root = param.normalize_path.prefix if root is None else root
-        specs = self._load_expansion(key, root, pattern)
-        updated_specs = self._load_file_metadata(specs, key, **kwargs)
-        super(FilePattern, self).__init__(updated_specs, key=key, pattern=pattern,
-                                          root=root, **kwargs)
-        if len(updated_specs) == 0:
-            print("%r: No matches found." % self)
-        self.pprint_args(['key', 'pattern'], ['root'])
-
-    def fields(self):
-        """
-        Return the fields specified in the pattern using Python's formatting
-        mini-language.
-        """
-        parse = list(string.Formatter().parse(self.pattern))
-        return [f for f in zip(*parse)[1] if f is not None]
-
-    def _load_file_metadata(self, specs, key, **kwargs):
-        """
-        Hook to allow a subclass to load metadata from the located files.
-        """
-        return specs
-
-    def _load_expansion(self, key, root, pattern):#, lexsort):
-        """
-        Loads the files that match the given pattern.
-        """
-        path_pattern = os.path.join(root, pattern)
-        expanded_paths = self._expand_pattern(path_pattern)
-
-        specs=[]
-        for (path, tags) in expanded_paths:
-            rootdir = path if os.path.isdir(path) else os.path.split(path)[0]
-            filelist = [os.path.join(path,f) for f in os.listdir(path)] if os.path.isdir(path) else [path]
-            for filepath in filelist:
-                specs.append(dict(tags,**{key:filepath}))
-
-        return sorted(specs, key=lambda s: s[key])
-
-    def _expand_pattern(self, pattern):
-        """
-        From the pattern decomposition, finds the absolute paths matching the pattern.
-        """
-        (globpattern, regexp, fields, types) = self._decompose_pattern(pattern)
-        filelist = glob.glob(globpattern)
-        expansion = []
-
-        for fname in filelist:
-            if fields == []:
-                expansion.append((fname, {}))
-                continue
-            match = re.match(regexp, fname)
-            if match is None: continue
-            match_items = match.groupdict().items()
-            tags = dict((k,types.get(k, str)(v)) for (k,v) in match_items)
-            expansion.append((fname, tags))
-
-        return expansion
-
-    def _decompose_pattern(self, pattern):
-        """
-        Given a path pattern with format declaration, generates a four-tuple
-        (glob_pattern, regexp pattern, fields, type map)
-        """
-        sep = '~lancet~sep~'
-        float_codes = ['e','E','f', 'F','g', 'G', 'n']
-        typecodes = dict([(k,float) for k in float_codes] + [('b',bin), ('d',int), ('o',oct), ('x',hex)])
-        parse = list(string.Formatter().parse(pattern))
-        text, fields, codes, _ = zip(*parse)
-
-        # Finding the field types from format string
-        types = []
-        for (field, code) in zip(fields, codes):
-            if code in ['', None]: continue
-            constructor =  typecodes.get(code[-1], None)
-            if constructor: types += [(field, constructor)]
-
-        stars =  ['' if not f else '*' for f in fields]
-        globpattern = ''.join(text+star for (text,star) in zip(text, stars))
-
-        refields = ['' if not f else sep+('(?P<%s>.*?)'% f)+sep for f in fields]
-        parts = ''.join(text+group for (text,group) in zip(text, refields)).split(sep)
-        for i in range(0, len(parts), 2): parts[i] = re.escape(parts[i])
-
-        return globpattern, ''.join(parts).replace('\\*','.*'), list(f for f in fields if f), dict(types)
-
-    def _repr_pretty_(self, p, cycle): p.text(self._pprint(cycle, annotate=True))
-
-
-class LexSorted(StaticArgs):
-    """
-    Argument specifiers normally have a clearly defined but implicit, default
-    orderings. Sometimes a different ordering is desired, typically for
-    inspecting the structure of the specifier in some way
-    (ie. viewing). Applying LexSorted to a specifier allows the desired
-    ordering to be achieved.
-
-    The lexical sort order is specified in the 'order' parameter which takes a
-    list of strings. Each string is a key name prefixed by '+' or '-' for
-    ascending and descending sort respectively. If the key is not found in the
-    operand's set of varying keys, it is ignored.
-
-    To illustrate, if order=['+id', '-time'] then the specifier would be sorted
-    by ascending by 'id'value but where id values are equal, it would be sorted
-    by descending 'time' value.
-    """
-    operand = param.ClassSelector(default=None, class_=StaticArgs, allow_None=True, constant=True, doc='''
-              The source specifier which is to be lexically sorted.''')
-
-    order = param.List(default=[], constant=True, doc='''
-             An ordered list of annotated keys for lexical sorting. An annotated
-             key is the usual key name prefixed with either '+' (for ascending
-             sort) or '-' (for descending sort). By default, no sorting is applied.''')
-
-    def __init__(self, operand, order=[], **kwargs):
-        specs = self._lexsort(operand, order)
-        super(LexSorted, self).__init__(specs, operand=operand, order=order, **kwargs)
-        self.pprint_args(['operand','order'],[])
-
-    def _lexsort(self, operand, order=[]):
-        """
-        A lexsort is specified using normal key string prefixed by '+' (for
-        ascending) or '-' for (for descending).
-
-        Note that in Python 2, if a key is missing, None is returned (smallest
-        Python value). In Python 3, an Exception will be raised regarding
-        comparison of heterogenous types.
-        """
-
-        specs = operand.specs[:]
-        if not all(el[0] in ['+', '-'] for el in order):
-            raise Exception("Please prefix sort keys with either '+' (for ascending) or '-' for descending")
-
-        sort_cycles = [(el[1:], True if el[0]=='+' else False) for el in reversed(order)
-                       if el[1:] in operand.varying_keys()]
-
-
-        for (key, ascending) in sort_cycles:
-            specs = sorted(specs, key=lambda s: s.get(key, None), reverse=(not ascending))
-        return specs
-
-    def _repr_pretty_(self, p, cycle): p.text(self._pprint(cycle, annotate=True))
-
-
-
-#=============================#
-# Dynamic argument specifiers #
-#=============================#
-
-class DynamicConcatenate(BaseArgs):
-    def __init__(self, first, second):
-        self.first = first
-        self.second = second
-        super(Concatenate, self).__init__(dynamic=True)
-
-        self._exhausted = False
-        self._first_sent = False
-        self._first_cached = None
-        self._second_cached = None
-        if not first.dynamic: self._first_cached = next(first.copy())
-        if not second.dynamic: self._second_cached = next(second.copy())
-        self.pprint_args(['first', 'second'],[], infix_operator='+')
-
-    def schedule(self):
-        if self._first_cached is None:
-            first_schedule = self.first.schedule()
-            if first_schedule is None: return None
-            return first_schedule + [len(self._second_cached)]
-        else:
-            second_schedule = self.second.schedule()
-            if second_schedule is None: return None
-            return [len(self._second_cached)]+ second_schedule
-
-    def constant_keys(self):
-        return list(set(self.first.constant_keys()) | set(self.second.constant_keys()))
-
-    def varying_keys(self):
-        return list(set(self.first.varying_keys()) | set(self.second.varying_keys()))
-
-    def update(self, data):
-        if (self.first.dynamic and not self._exhausted): self.first.update(data)
-        elif (self.second.dynamic and self._first_sent): self.second.update(data)
-
-    def __next__(self):
-        if self._first_cached is None:
-            try:  return next(self.first)
-            except StopIteration:
-                self._exhausted = True
-                return self._second_cached
-        else:
-            if not self._first_sent:
-                self._first_sent = True
-                return self._first_cached
-            else:
-                return  next(self.second)
-
-    def _repr_pretty_(self, p, cycle): p.text(self._pprint(cycle, annotate=True))
-
-
-class DynamicCartesianProduct(BaseArgs):
-
-    def __init__(self, first, second):
-
-        self.first = first
-        self.second = second
-
-        overlap = set(self.first.varying_keys()) &  set(self.second.varying_keys())
-        assert overlap == set(), 'Sets of keys cannot overlap between argument specifiers in cartesian product.'
-
-        super(CartesianProduct, self).__init__(dynamic=True)
-
-        self._first_cached = None
-        self._second_cached = None
-        if not first.dynamic: self._first_cached = next(first.copy())
-        if not second.dynamic: self._second_cached = next(second.copy())
-
-        self.pprint_args(['first', 'second'],[], infix_operator='*')
-
-    def constant_keys(self):
-        return list(set(self.first.constant_keys()) | set(self.second.constant_keys()))
-
-    def varying_keys(self):
-        return list(set(self.first.varying_keys()) | set(self.second.varying_keys()))
-
-    def update(self, data):
-        if self.first.dynamic:  self.first.update(data)
-        if self.second.dynamic: self.second.update(data)
-
-    def schedule(self):
-        if self._first_cached is None:
-            first_schedule = self.first.schedule()
-            if first_schedule is None: return None
-            return [len(self._second_cached)*i for i in first_schedule]
-        else:
-            second_schedule = self.second.schedule()
-            if second_schedule is None: return None
-            return [len(self._first_cached)*i for i in second_schedule]
-
-    def __next__(self):
-        if self._first_cached is None:
-            first_spec = next(self.first)
-            return self._cartesian_product(first_spec, self._second_cached)
-        else:
-            second_spec = next(self.second)
-            return self._cartesian_product(self._first_cached, second_spec)
-
-    def _repr_pretty_(self, p, cycle): p.text(self._pprint(cycle, annotate=True))
-
-
-#===================#
-# Commands Template #
-#===================#
-
-class CommandTemplate(param.Parameterized):
-    """
-    A command template is a way of converting the key-value dictionary format
-    returned by argument specifiers into a particular command. When called with
-    an argument specifier, a command template returns a list of strings
-    corresponding to a subprocess Popen argument list.
-
-    __call__(self, spec, tid=None, info={}):
-
-    All CommandTemplates must be callable. The tid argument is the task id and
-    info is a dictionary of run-time information supplied by the launcher. Info
-    contains of the following information : root_directory, timestamp,
-    varying_keys, constant_keys, batch_name, batch_tag and batch_description.
-
-    Command templates should avoid all platform specific logic (this is the job
-    of the Launcher) but there are cases where the specification needs to be
-    read from file. This allows tasks to be queued (typically on a cluster)
-    before the required arguments are known. To achieve this two extra methods
-    should be implemented if possible:
-
-    specify(spec, tid, info):
-
-    Takes a specification for the task and writes it to a file in the
-    'specifications' subdirectory of the root directory. Each specification
-    filename must include the tid to ensure uniqueness.
-
-    queue(self,tid, info):
-
-    The subprocess Popen argument list that upon execution runs the desired
-    command using the arguments in the specification file of the given tid
-    located in the 'specifications' folder of the root directory.
-    """
-
-    allowed_list = param.List(default=[], doc='''
-        An optional, explicit list of the argument names that the
-        CommandTemplate is expected to accept. If the empty list, no checking is
-        performed. This allows some degree of error checking before tasks are
-        launched. A command may exit if invalid parameters are supplied but it
-        is often better to explicitly check: this avoids waiting in a cluster
-        queue or invalid simulations due to unrecognised parameters.''')
-
-    executable = param.String(default='python', constant=True, doc='''
-        The executable that is to be run by this CommandTemplate. Unless the
-        executable is a standard command expected on the system path, this
-        should be an absolute path. By default this invokes python or the python
-        environment used to invoke the CommandTemplate (eg. the topographica
-        script).''')
-
-    do_format = param.Boolean(default=True, doc= '''
-        Set to True to receive input arguments as formatted strings, False for
-        the raw unformatted objects.''')
-
-    def __init__(self, executable=None, **kwargs):
-        if executable is None:
-            executable = sys.executable
-        super(CommandTemplate,self).__init__(executable=executable, **kwargs)
-
-    def __call__(self, spec, tid=None, info={}):
-        """
-        Formats a single argument specification - a dictionary of argument
-        name/value pairs. The info dictionary includes the root_directory,
-        batch_name, batch_tag, batch_description, timestamp, varying_keys,
-        constant_keys and constant_items.
-        """
-        raise NotImplementedError
-
-    def _formatter(self, arg_specifier, spec):
-        if self.do_format: return arg_specifier.spec_formatter(spec)
-        else             : return spec
-
-    def show(self, arg_specifier, file_handle=sys.stdout, queue_cmd_only=False):
-        info = {'root_directory':     '<root_directory>',
-                'batch_name':         '<batch_name>',
-                'batch_tag':          '<batch_tag>',
-                'batch_description':  '<batch_description>',
-                'timestamp':          tuple(time.localtime()),
-                'varying_keys':       arg_specifier.varying_keys(),
-                'constant_keys':      arg_specifier.constant_keys(),
-                'constant_items':     arg_specifier.constant_items()}
-
-        if queue_cmd_only and not hasattr(self, 'queue'):
-            print("Cannot show queue: CommandTemplate does not allow queueing")
-            return
-        elif queue_cmd_only:
-            full_string = 'Queue command: '+ ' '.join([pipes.quote(el) for el in self.queue('<tid>',info)])
-        elif (queue_cmd_only is False):
-            copied = arg_specifier.copy()
-            full_string = ''
-            enumerated = list(enumerate(copied))
-            for (group_ind, specs) in enumerated:
-                if len(enumerated) > 1: full_string += "\nGroup %d" % group_ind
-                quoted_cmds = [[pipes.quote(el) \
-                                    for el in self(self._formatter(copied, s),'<tid>',info)] \
-                              for s in specs]
-                cmd_lines = ['%d: %s\n' % (i, ' '.join(qcmds)) for (i,qcmds) in enumerate(quoted_cmds)]
-                full_string += ''.join(cmd_lines)
-
-        file_handle.write(full_string)
-        file_handle.flush()
-
-#===========#
-# Launchers #
-#===========#
-
-class Launcher(param.Parameterized):
-    """
-    A Launcher is constructed using a name, an argument specifier and a command
-    template and launches the corresponding tasks appropriately when invoked.
-
-    This default Launcher uses subprocess to launch tasks. It is intended to
-    illustrate the basic design and should be used as a base class for more
-    complex Launchers. In particular all Launchers should retain the same
-    behaviour of writing stdout/stderr to the streams directory, writing a log
-    file and recording launch information.
-    """
-
-    arg_specifier = param.ClassSelector(BaseArgs, constant=True, doc='''
-              The specifier used to generate the varying parameters for the tasks.''')
-
-    command_template = param.ClassSelector(CommandTemplate, constant=True, doc='''
-              The command template used to generate the commands for the current tasks.''')
-
-    tag = param.String(default='', doc='''
-               A very short, identifiable human-readable string that
-               meaningfully describes the batch to be executed. Should not
-               include spaces as it may be used in filenames.''')
-
-    description = param.String(default='', doc='''
-              A short description of the purpose of the current set of tasks.''')
-
-    metadata = param.Dict(default={}, doc='''
-              Metadata information to add to the info file.''')
-
-    max_concurrency = param.Integer(default=2, allow_None=True, doc='''
-             Concurrency limit to impose on the launch. As the current class
-             uses subprocess locally, multiple processes are possible at
-             once. Set to None for no limit (eg. for clusters)''')
-
-    reduction_fn = param.Callable(default=None, doc='''
-             A callable that will be invoked when the Launcher has completed all
-             tasks. For example, this can be used to collect and analyse data
-             generated across tasks (eg. reduce across maps in a
-             RunBatchAnalysis), inform the user of completion (eg. send an
-             e-mail) among other possibilities.''')
-
-    timestamp = param.NumericTuple(default=(0,)*9, doc='''
-            Optional override of timestamp (default timestamp set on launch
-            call) in Python struct_time 9-tuple format.  Useful when you need to
-            have a known root_directory path (see root_directory documentation)
-            before launch. For example, you should store state related to
-            analysis (eg. pickles) in the same location as everything else.''')
-
-    timestamp_format = param.String(default='%Y-%m-%d_%H%M', allow_None=True, doc='''
-             The timestamp format for the root directories in python datetime
-             format. If None, the timestamp is omitted from root directory name.''')
-
-    metric_loader = param.Callable(default=pickle.load, doc='''
-             The function that will load the metric files generated by the
-             task. By default uses pickle.load but json.load is also valid
-             option. The callable must take a file object argument and return a
-             python object. A third interchange format that might be considered
-             is cvs but it is up to the user to implement the corresponding
-             loader.''')
-
-    @classmethod
-    def resume_launch(cls):
-        """
-        Class method to allow Launchers to be controlled from the
-        environment.  If the environment is processed and the launcher
-        is resuming, return True, otherwise return False.
-        """
-        return False
-
-
-    def __init__(self, batch_name, arg_specifier, command_template, **kwargs):
-
-        super(Launcher,self).__init__(arg_specifier=arg_specifier,
-                                          command_template = command_template,
-                                          **kwargs)
-        self.batch_name = batch_name
-        self._spec_log = []
-        if self.timestamp == (0,)*9:
-            self.timestamp = tuple(time.localtime())
-
-    def root_directory_name(self, timestamp=None):
-        " A helper method that gives the root direcory name given a timestamp "
-        if timestamp is None: timestamp = self.timestamp
-        if self.timestamp_format is not None:
-            return time.strftime(self.timestamp_format, timestamp) + '-' + self.batch_name
-        else:
-            return self.batch_name
-
-    def append_log(self, specs):
-        """
-        The log contains the tids and corresponding specifications used during
-        launch with the specifications in json format.
-        """
-        self._spec_log += specs # This should be removed
-        log_path = os.path.join(self.root_directory, ("%s.log" % self.batch_name))
-        Log.write_log(log_path, [spec for (_, spec) in specs], allow_append=True)
-
-    def record_info(self, setup_info=None):
-        """
-        All launchers should call this method to write the info file at the end
-        of the launch. The info file saves the given setup_info, usually the
-        launch dict returned by _setup_launch. The file is written to the
-        root_directory. When called without setup_info, the existing info file
-        is being updated with the end-time.
-        """
-        info_path = os.path.join(self.root_directory, ('%s.info' % self.batch_name))
-
-        if setup_info is None:
-            try:
-                with open(info_path, 'r') as info_file:
-                    setup_info = json.load(info_file)
-            except:
-                setup_info = {}
-
-            setup_info.update({'end_time' : tuple(time.localtime())})
-        else:
-            setup_info.update({
-                'end_time' : None,
-                'metadata' : self.metadata
-                })
-
-        with open(info_path, 'w') as info_file:
-            json.dump(setup_info, info_file, sort_keys=True, indent=4)
-
-    def _setup_launch(self):
-        """
-        Method to be used by all launchers that prepares the root directory and
-        generate basic launch information for command templates to use. Prepends
-        some information to the description, registers a timestamp and return a
-        dictionary of useful launch information constant across all tasks.
-        """
-        root_name = self.root_directory_name()
-        self.root_directory = param.normalize_path(root_name)
-
-        if not os.path.isdir(self.root_directory): os.makedirs(self.root_directory)
-        metrics_dir = os.path.join(self.root_directory, 'metrics')
-        if not os.path.isdir(metrics_dir) and self.arg_specifier.dynamic:
-            os.makedirs(metrics_dir)
-
-        return {'root_directory':    self.root_directory,
-                'timestamp':         self.timestamp,
-                'varying_keys':      self.arg_specifier.varying_keys(),
-                'constant_keys':     self.arg_specifier.constant_keys(),
-                'constant_items':     self.arg_specifier.constant_items(),
-                'batch_name':        self.batch_name,
-                'batch_tag':         self.tag,
-                'batch_description': self.description }
-
-    def _setup_streams_path(self):
-        streams_path = os.path.join(param.normalize_path(),
-                               self.root_directory, "streams")
-
-        try: os.makedirs(streams_path)
-        except: pass
-        # Waiting till these directories exist (otherwise potential qstat error)
-        while not os.path.isdir(streams_path): pass
-        return streams_path
-
-    def extract_metrics(self, tids, launchinfo):
-        """
-        Method to extract the metrics generated by the tasks required to update
-        the argument specifier (if dynamic). Uses the metric loader to extract
-        the metric files of the 'metrics' subdirectory in the root
-        directory. Metric files should always include the tid in their name for
-        uniqueness and all metric files of the same tid will be returned
-        together.
-        """
-        metrics_dir = os.path.join(self.root_directory, 'metrics')
-        listing = os.listdir(metrics_dir)
-        try:
-            matches = [l for l in listing for tid in tids
-                    if fnmatch.fnmatch(l, 'metric-%d-*' % tid)]
-            pfiles = [open(os.path.join(metrics_dir, match),'rb') for match in matches]
-            return [self.metric_loader(pfile) for pfile in pfiles]
-        except:
-            logging.error("Cannot load required metric files. Cannot continue.")
-            return None # StopIteration should be raised by the argument specifier
-
-    def limit_concurrency(self, elements):
-        """
-        Helper function that breaks list of elements into chunks (sublists) of
-        size self.max_concurrency.
-        """
-        if self.max_concurrency is None: return [elements]
-
-        return [elements[i:i+self.max_concurrency] for i in
-               range(0, len(elements), self.max_concurrency)]
-
-    def launch(self):
-        """
-        The method that starts Launcher execution. Typically called by a launch
-        helper.  This could be called directly by the users but the risk is that
-        if __name__=='__main__' is omitted, the launcher may rerun on any import
-        of the script effectively creating a fork-bomb.
-        """
-        launchinfo = self._setup_launch()
-        streams_path = self._setup_streams_path()
-
-        self.record_info(launchinfo)
-
-        last_tid = 0
-        last_tids = []
-        for gid, groupspecs in enumerate(self.arg_specifier):
-            tids = list(range(last_tid, last_tid+len(groupspecs)))
-            last_tid += len(groupspecs)
-            allcommands = [self.command_template(
-                                self.command_template._formatter(self.arg_specifier, spec), tid, launchinfo) \
-                           for (spec,tid) in zip(groupspecs,tids)]
-
-            self.append_log(list(zip(tids,groupspecs)))
-            batches = self.limit_concurrency(list(zip(allcommands,tids)))
-            for bid, batch in enumerate(batches):
-                processes = []
-                stdout_handles = []
-                stderr_handles = []
-                for (cmd,tid) in batch:
-                    stdout_handle = open(os.path.join(streams_path, "%s.o.%d" % (self.batch_name, tid)), "wb")
-                    stderr_handle = open(os.path.join(streams_path, "%s.e.%d" % (self.batch_name, tid)), "wb")
-                    processes.append(subprocess.Popen(cmd, stdout=stdout_handle, stderr=stderr_handle))
-                    stdout_handles.append(stdout_handle)
-                    stderr_handles.append(stderr_handle)
-
-                logging.info("Batch of %d (%d:%d/%d) subprocesses started..." % \
-                            (len(processes), gid, bid, len(batches)-1))
-
-                for p in processes: p.wait()
-
-                for stdout_handle in stdout_handles: stdout_handle.close()
-                for stderr_handle in stderr_handles: stderr_handle.close()
-
-            last_tids = tids[:]
-
-            if self.arg_specifier.dynamic:
-                self.arg_specifier.update(self.extract_metrics(last_tids, launchinfo))
-
-        self.record_info()
-        if self.reduction_fn is not None: self.reduction_fn(self._spec_log, self.root_directory)
-
-class QLauncher(Launcher):
-    """
-    Launcher that operates the Sun Grid Engine using default arguments suitable
-    for running on the Edinburgh Eddie cluster. Allows automatic parameter
-    search strategies such as hillclimbing to be used, queueing jobs without
-    arguments without blocking (via specification files).
-
-    One of the main features of this class is that it is non-blocking - it alway
-    exits shortly after invoking qsub. This means that the script is not left
-    running, waiting for long periods of time on the cluster. This is
-    particularly important for long simulation where you wish to run some code
-    at the end of the simulation (eg. plotting your results) or when waiting for
-    results from runs (eg. waiting for results from 100 seeds to update your
-    hillclimbing algorithm).
-
-    To achieve this, QLauncher qsubs a job that relaunches the user's lancet
-    script which can then instructs the Qlauncher to continue with
-    'collate_and_launch' step (via environment variable). Collating refers to
-    either collecting output from a subset of runs to update the argument specifier
-    or to a final reduction operation over all the results. Jobs are qsubbed
-    with dependencies on the previous collate step and conversely each collate
-    step depends on the all the necessary tasks steps reaching completion.
-
-    By convention the standard output and error streams go to the corresponding
-    folders in the 'streams' subfolder of the root directory - any -o or -e qsub
-    options will be overridden. The job name (the -N flag) is specified
-    automatically and any user value will be ignored.
-    """
-
-    qsub_switches = param.List(default=['-V', '-cwd'], doc = '''
-          Specifies the qsub switches (flags without arguments) as a list of
-          strings. By default the -V switch is used to exports all environment
-          variables in the host environment to the batch job.''')
-
-    qsub_flag_options = param.Dict(default={'-b':'y'}, doc='''
-          Specifies qsub flags and their corresponding options as a
-          dictionary. Valid values may be strings or lists of string.  If a
-          plain Python dictionary is used, the keys are alphanumerically sorted,
-          otherwise the dictionary is assumed to be an OrderedDict (Python 2.7+,
-          Python3 or param.external.OrderedDict) and the key ordering will be
-          preserved.
-
-          By default the -b (binary) flag is set to 'y' to allow binaries to be
-          directly invoked. Note that the '-' is added to the key if missing (to
-          make into a valid flag) so you can specify using keywords in the dict
-          constructor: ie. using qsub_flag_options=dict(key1=value1,
-          key2=value2, ....)''')
-
-    script_path = param.String(default=None, allow_None = True, doc='''
-         For python environments, this is the path to the lancet script
-         allowing the QLauncher to collate jobs. The lancet script is run with
-         the LANCET_ANALYSIS_DIR environment variable set appropriately. This
-         allows the launcher to resume launching jobs when using dynamic
-         argument specifiers or when performing a reduction step.
-
-         If set to None, the command template executable (whatever it may be) is
-         executed with the environment variable set.''')
-
-    @classmethod
-    def resume_launch(cls):
-        """
-        Resumes the execution of the launcher if environment contains
-        LANCET_ANALYSIS_DIR. This information allows the
-        launcher.pickle file to be unpickled to resume the launch.
-        """
-        if "LANCET_ANALYSIS_DIR" not in os.environ: return False
-
-        root_path = param.normalize_path(os.environ["LANCET_ANALYSIS_DIR"])
-        del os.environ["LANCET_ANALYSIS_DIR"]
-        pickle_path = os.path.join(root_path, 'launcher.pickle')
-        launcher = pickle.load(open(pickle_path,'rb'))
-        launcher.collate_and_launch()
-
-        return True
-
-    def __init__(self, batch_name, arg_specifier, command_template, **kwargs):
-        assert "LANCET_ANALYSIS_DIR" not in os.environ, "LANCET_ANALYSIS_DIR already in environment!"
-
-        super(QLauncher, self).__init__(batch_name, arg_specifier,
-                command_template, **kwargs)
-
-        self._launchinfo = None
-        self.schedule = None
-        self.last_tids = []
-        self._spec_log = []
-        self.last_tid = 0
-        self.last_scheduled_tid = 0
-        self.collate_count = 0
-        self.spec_iter = iter(self.arg_specifier)
-
-        self.max_concurrency = None # Inherited
-
-        # The necessary conditions for reserving jobs before specification known.
-        self.is_dynamic_qsub = all([self.arg_specifier.dynamic,
-                                    hasattr(self.arg_specifier, 'schedule'),
-                                    hasattr(self.command_template,   'queue'),
-                                    hasattr(self.command_template,   'specify')])
-
-    def qsub_args(self, override_options, cmd_args, append_options=[]):
-        """
-        Method to generate Popen style argument list for qsub using the
-        qsub_switches and qsub_flag_options parameters. Switches are returned
-        first. The qsub_flag_options follow in keys() ordered if not a vanilla
-        Python dictionary (ie. a Python 2.7+ or param.external OrderedDict).
-        Otherwise the keys are sorted alphanumerically. Note that
-        override_options is a list of key-value pairs.
-        """
-
-        opt_dict = type(self.qsub_flag_options)()
-        opt_dict.update(self.qsub_flag_options)
-        opt_dict.update(override_options)
-
-        if type(self.qsub_flag_options) == dict:   # Alphanumeric sort if vanilla Python dictionary
-            ordered_options = [(k, opt_dict[k]) for k in sorted(opt_dict)]
-        else:
-            ordered_options =  list(opt_dict.items())
-
-        ordered_options += append_options
-
-        unpacked_groups = [[(k,v) for v in val] if type(val)==list else [(k,val)]
-                           for (k,val) in ordered_options]
-        unpacked_kvs = [el for group in unpacked_groups for el in group]
-
-        # Adds '-' if missing (eg, keywords in dict constructor) and flattens lists.
-        ordered_pairs = [(k,v) if (k[0]=='-') else ('-%s' % (k), v)
-                         for (k,v) in unpacked_kvs]
-        ordered_options = [[k]+([v] if type(v) == str else list(v)) for (k,v) in ordered_pairs]
-        flattened_options = [el for kvs in ordered_options for el in kvs]
-
-        return (['qsub'] + self.qsub_switches
-                + flattened_options + [pipes.quote(c) for c in cmd_args])
-
-    def launch(self):
-        """
-        Main entry point for the launcher. Collects the static information about
-        the launch and sets up the stdout and stderr stream output
-        directories. Generates the first call to collate_and_launch().
-        """
-        self._launchinfo = self._setup_launch()
-        self.job_timestamp = time.strftime('%H%M%S')
-
-        streams_path = self._setup_streams_path()
-
-        self.qsub_flag_options['-o'] = streams_path
-        self.qsub_flag_options['-e'] = streams_path
-
-        self.collate_and_launch()
-
-        self.record_info(self._launchinfo)
-
-    def collate_and_launch(self):
-        """
-        Method that collates the previous jobs and launches the next block of
-        concurrent jobs. The launch type can be either static or dynamic (using
-        schedule, queue and specify for dynamic argument specifiers).  This method is
-        invoked on initial launch and then subsequently via the commandline to
-        collate the previously run jobs and launching the next block of jobs.
-        """
-
-        try:   specs = next(self.spec_iter)
-        except StopIteration:
-            self.qdel_batch()
-            if self.reduction_fn is not None:
-                self.reduction_fn(self._spec_log, self.root_directory)
-            self.record_info()
-            return
-
-        tid_specs = [(self.last_tid + i, spec) for (i,spec) in enumerate(specs)]
-        self.last_tid += len(specs)
-        self.append_log(tid_specs)
-
-        # Updating the argument specifier
-        if self.arg_specifier.dynamic:
-            self.arg_specifier.update(self.extract_metrics(self.last_tids, self._launchinfo))
-        self.last_tids = [tid for (tid,_) in tid_specs]
-
-        output_dir = self.qsub_flag_options['-o']
-        error_dir = self.qsub_flag_options['-e']
-        if self.is_dynamic_qsub: self.dynamic_qsub(output_dir, error_dir, tid_specs)
-        else:            self.static_qsub(output_dir, error_dir, tid_specs)
-
-        # Pickle launcher before exit if necessary.
-        if (self.arg_specifier.dynamic) or (self.reduction_fn is not None):
-            root_path = param.normalize_path(self.root_directory)
-            pickle_path = os.path.join(root_path, 'launcher.pickle')
-            pickle.dump(self, open(pickle_path,'wb'))
-
-    def qsub_collate_and_launch(self, output_dir, error_dir, job_names):
-        """
-        The method that actually runs qsub to invoke the user launch script with
-        the necessary environment variable to trigger the next collation step
-        and next block of jobs.
-        """
-
-        job_name = "%s_%s_collate_%d" % (self.batch_name,
-                                         self.job_timestamp,
-                                         self.collate_count)
-
-        overrides = [("-e",error_dir), ('-N',job_name), ("-o",output_dir),
-                     ('-hold_jid',','.join(job_names))]
-
-        cmd_args = [self.command_template.executable]
-        if self.script_path is not None: cmd_args += [self.script_path]
-
-        popen_args = self.qsub_args(overrides, cmd_args,
-                        [("-v", "LANCET_ANALYSIS_DIR=%s" % self.root_directory)])
-
-        p = subprocess.Popen(popen_args, stdout=subprocess.PIPE)
-        (stdout, stderr) = p.communicate()
-
-        self.collate_count += 1
-        logging.debug(stdout)
-        logging.info("Invoked qsub for next batch.")
-        return job_name
-
-    def static_qsub(self, output_dir, error_dir, tid_specs):
-        """
-        This method handles static argument specifiers and cases where the
-        dynamic specifiers cannot be queued before the arguments are known.
-        """
-        processes = []
-        job_names = []
-
-        for (tid, spec) in tid_specs:
-            job_name = "%s_%s_job_%d" % (self.batch_name, self.job_timestamp, tid)
-            job_names.append(job_name)
-            cmd_args = self.command_template(
-                    self.command_template._formatter(self.arg_specifier, spec),
-                    tid, self._launchinfo)
-
-            popen_args = self.qsub_args([("-e",error_dir), ('-N',job_name), ("-o",output_dir)],
-                                        cmd_args)
-            p = subprocess.Popen(popen_args, stdout=subprocess.PIPE)
-            (stdout, stderr) = p.communicate()
-            logging.debug(stdout)
-            processes.append(p)
-
-        logging.info("Invoked qsub for %d commands" % len(processes))
-        if self.reduction_fn is not None:
-            self.qsub_collate_and_launch(output_dir, error_dir, job_names)
-
-    def dynamic_qsub(self, output_dir, error_dir, tid_specs):
-        """
-        This method handles dynamic argument specifiers where the dynamic
-        argument specifier can be queued before the arguments are computed.
-        """
-
-        # Write out the specification files in anticipation of execution
-        for (tid, spec) in tid_specs:
-            self.command_template.specify(
-                    self.command_template._formatter(self.arg_specifier, spec),
-                    tid, self._launchinfo)
-
-        # If schedule is empty (or on first initialization)...
-        if (self.schedule == []) or (self.schedule is None):
-            self.schedule = self.arg_specifier.schedule()
-            assert len(tid_specs)== self.schedule[0], "Number of specs don't match schedule!"
-
-            # Generating the scheduled tasks (ie the queue commands)
-            collate_name = None
-            for batch_size in self.schedule:
-                schedule_tids = [tid + self.last_scheduled_tid for tid in range(batch_size) ]
-                schedule_tasks = [(tid, self.command_template.queue(tid, self._launchinfo)) for
-                                      tid in schedule_tids]
-
-                # Queueing with the scheduled tasks with appropriate job id dependencies
-                hold_jid_cmd = []
-                group_names = []
-
-                for (tid, schedule_task) in schedule_tasks:
-                    job_name = "%s_%s_job_%d" % (self.batch_name, self.job_timestamp, tid)
-                    overrides = [("-e",error_dir), ('-N',job_name), ("-o",output_dir)]
-                    if collate_name is not None: overrides += [('-hold_jid', collate_name)]
-                    popen_args = self.qsub_args(overrides, schedule_task)
-                    p = subprocess.Popen(popen_args, stdout=subprocess.PIPE)
-                    (stdout, stderr) = p.communicate()
-                    group_names.append(job_name)
-
-                collate_name = self.qsub_collate_and_launch(output_dir, error_dir, group_names)
-                self.last_scheduled_tid += batch_size
-
-            # Popping the currently specified tasks off the schedule
-            self.schedule = self.schedule[1:]
-
-    def qdel_batch(self):
-        """
-        Runs qdel command to remove all remaining queued jobs using the
-        <batch_name>* pattern . Necessary when StopIteration is raised with
-        scheduled jobs left on the queue.
-        """
-        p = subprocess.Popen(['qdel', '%s_%s*' % (self.batch_name, self.job_timestamp)],
-                             stdout=subprocess.PIPE)
-        (stdout, stderr) = p.communicate()
-
-
-#===============#
-# Launch Helper #
-#===============#
-
-class applying(param.Parameterized):
-    """
-    Decorator to invoke Python code (callables) with a specifier, optionally
-    creating a log of the arguments used.  By default data is passed in as
-    keywords but positional arguments can be specified using the 'args'
-    parameter.
-
-    Automatically accumulates the return values of any callable (functions or
-    classes). The return value is an instance of this class which may be called
-    without arguments to repeat the last operation or bound to another function
-    with the same call signature to call that instead.
-
-    values = applying(ListArgs('value',[1,2,3]))
-
-    values(lambda value: value +1)
-    values(lambda value: value**2)
-    values() # Repeats the last function set
-
-    values.accumulator
-    ... [2, 3, 4, 1, 4, 9, 1, 4, 9]
-
-    May also be used as a decorator to wrap a single function:
-
-    @applying(ListArgs('value',[1,2,3,4]))
-    def add_one(value=None):
-        return value +1
-
-    add_one.accumulator
-    ... [2, 3, 4]
-
-    Dynamic specifiers may be updated as necessary with the update_fn parameter.
-    """
-
-    specifier = param.ClassSelector(default=None, allow_None=True, constant=True, class_=StaticArgs,
-               doc='''The specifier from which the positional and keyword
-                arguments are to be derived.''')
-
-    args = param.List(default=[], constant=True, doc='''The list of positional arguments to generate.''')
-
-    callee = param.Callable(doc='''The function that is to be applied.''')
-
-    log_path = param.String(default=None, allow_None=True, doc='''
-              Optional path to a log file for recording the list of arguments used.''')
-
-    update_fn = param.Callable(default=lambda spec, values: None, doc='''
-                 Hook to call to update dynamic specifiers as necessary.  This
-                 callable takes two arguments, first the specifier that needs
-                 updating and the list of accumulated values from the current
-                 group of results.''')
-
-    accumulator = param.List(default=[], doc='''Accumulates the return values of the callable.''')
-
-    def __init__(self, specifier, **kwargs):
-        super(applying, self).__init__(specifier=specifier, **kwargs)
-
-    @property
-    def kwargs(self):
-        all_keys = self.specifier.constant_keys() + self.specifier.varying_keys()
-        return [k for k in all_keys if k not in self.args]
-
-    def _args_kwargs(self, specs, args):
-        """
-        Separates out args from kwargs given a list of non-kwarg arguments.
-        When the args list is empty, kwargs alone are returned.
-        """
-        if args ==[]: return specs
-        arg_list = [v for (k,v) in specs.items() if k in args]
-        kwarg_dict = dict((k,v) for (k,v) in specs.items() if (k not in args))
-        return (arg_list, kwarg_dict)
-
-    def __call__(self, fn=None):
-        if fn is not None:
-            self.callee = fn
-            return self
-
-        if self.callee is None:
-            print('No callable specified.')
-            return self
-
-        if self.log_path and os.path.isfile(self.log_path):
-            raise Exception('Log %r already exists.' % self.log_path)
-
-        log = []
-        for concurrent_group in self.specifier:
-            concurrent_values = []
-            for specs in concurrent_group:
-                value = self.callee(**specs)
-                concurrent_values.append(value)
-                log.append(specs)
-
-            self.update_fn(self.specifier, concurrent_values)
-            self.accumulator.extend(concurrent_values)
-
-        if self.log_path:
-            Log.write_log(self.log_path, log, allow_append=False)
-        return self
-
-    def __repr__(self):
-        arg_list = ['%r' % self.specifier,
-                'args=%s' % self.args if self.args else None,
-                'accumulator=%s' % self.accumulator]
-        arg_str = ','.join(el for el in arg_list if el is not None)
-        return 'applying(%s)' % arg_str
-
-    def __str__(self):
-        arg_list = ['args=%r' % self.args if self.args else None,
-                    'accumulator=%r' % self.accumulator]
-        arg_str = ',\n   ' + ',\n    '.join(el for el in arg_list if el is not None)
-        return 'applying(\n   specifier=%s%s\n)' % (self.specifier._pprint(level=2), arg_str)
-
-    def _repr_pretty_(self, p, cycle):
-        annotation = ('# == %d items accumulated, callee=%r ==\n' %
-                      (len(self.accumulator),
-                       self.callee.__name__ if hasattr(self.callee, '__name__') else 'None'))
-        p.text(annotation+ str(self))
-
-class review_and_launch(param.Parameterized):
-    """
-    The basic example of the sort of helper that is highly recommended for
-    launching:
-
-    1) The lancet script may include objects/class that need to be imported
-    (eg. for accessing analysis functions) to execute the tasks. By default this
-    would execute the whole script and therefore re-run the Launcher which would
-    cause a fork-bomb! This decorator only executes the launcher that is
-    returned by the wrapped function if __name__=='__main__'
-
-    Code in the script after Launcher execution has been invoked is not
-    guaranteed to execute *after* all tasks are complete (eg. due to forking,
-    subprocess, qsub etc). This decorator helps solves this issue, making sure
-    launch is the last thing in the definition function. The reduction_fn
-    parameter is the proper way of executing code after the Launcher exits.
-    """
-
-    launcher_class = param.Parameter(doc='''
-         The launcher class used for this lancet script.  Necessary to access
-         launcher classmethods (to resume launch for example).''')
-
-    output_directory = param.String(default='.', doc='''
-         The output directory - the directory that will contain all the root
-         directories for the individual launches.''')
-
-    review = param.Boolean(default=True, doc='''
-         Whether or not to perform a detailed review of the launch.''')
-
-    main_script = param.Boolean(default=True, doc='''
-         Whether the launch is occuring from a lancet script running as
-         main. Set to False for projects using lancet outside the main script.''')
-
-    launch_args = param.ClassSelector(default=None, allow_None=True, class_=StaticArgs,
-         doc= '''An optional argument specifier to parameterise lancet,
-                 allowing multi-launch scripts.  Useful for collecting
-                 statistics over runs that are not deterministic or are affected
-                 by a random seed for example.''')
-
-    launch_fn = param.Callable(doc='''The function that is to be applied.''')
-
-    def __init__(self, launcher_class, output_directory='.', **kwargs):
-
-        super(review_and_launch, self).__init__(launcher_class=launcher_class,
-                                                output_directory=output_directory,
-                                                **kwargs)
-        self._get_launcher = lambda x:x
-        self._cross_checks = [(self._get_launcher, self.cross_check_launchers)]
-        self._reviewers = [(self._get_launcher, self.review_launcher ),
-                           (self._get_launcher, self.review_args),
-                           (self._get_launcher, self.review_command_template)]
-
-    def configure_launch(self, lval):
-        """
-        Hook to allow the Launch helper to autoconfigure launches as
-        appropriate.  For example, can be used to save objects in their final
-        state. Return True if configuration successful, False to cancel the
-        entire launch.
-        """
-        return True
-
-    def section(self, text, car='=', carvert='|'):
-        length=len(text)+4
-        return '%s\n%s %s %s\n%s' % (car*length, carvert, text,
-                                     carvert, car*length)
-
-    def input_options(self, options, prompt='Select option', default=None):
-        """
-        Helper to prompt the user for input on the commandline.
-        """
-        check_options = [x.lower() for x in options]
-        while True:
-            response = input('%s [%s]: ' % (prompt, ', '.join(options))).lower()
-            if response in check_options: return response.strip()
-            elif response == '' and default is not None:
-                return default.lower().strip()
-
-    def cross_check_launchers(self, launchers):
-        """
-        Performs consistency checks across all the launchers.
-        """
-        if len(launchers) == 0: raise Exception('Empty launcher list')
-        batch_names = [launcher.batch_name for launcher in launchers]
-        timestamps = [launcher.timestamp for launcher in launchers]
-        launcher_classes = [launcher.__class__ for launcher in launchers]
-
-        if len(set(batch_names)) != len(launchers):
-            raise Exception('Each launcher requires a unique batch name.')
-
-        if not all(timestamps[0] == tstamp for tstamp in timestamps):
-            raise Exception("Launcher timestamps not all equal. Consider setting timestamp explicitly.")
-
-        if not all(lclass == self.launcher_class for lclass in launcher_classes):
-            raise Exception("Launcher class inconsistent with returned launcher instances.")
-
-        # Argument name consistency checks
-        checkable_launchers = [launcher for launcher in launchers
-                               if (launcher.command_template.allowed_list != [])]
-
-        used_args = [set(launcher.arg_specifier.varying_keys()
-                         + launcher.arg_specifier.constant_keys()) for launcher in checkable_launchers]
-
-        allowed_args = [set(launcher.command_template.allowed_list) for launcher in checkable_launchers]
-
-        clashes = [used - allowed for (used, allowed) in zip(used_args, allowed_args)
-                   if (used - allowed) != set()]
-
-        if clashes != []: raise Exception("Keys %s not in CommandTemplate allowed list" % list(clashes[0]))
-
-    def __call__(self, fn=None):
-
-        if fn is not None:
-            self.launch_fn = fn
-            return self
-
-        if self.main_script and self.launch_fn.__module__ != '__main__': return False
-
-        # Resuming launch as necessary
-        if self.launcher_class.resume_launch(): return False
-
-        # Setting the output directory via param
-        if self.output_directory is not None:
-            param.normalize_path.prefix = self.output_directory
-
-        # Calling the wrapped function with appropriate arguments
-        kwargs_list = [{}] if (self.launch_args is None) else self.launch_args.specs
-        lvals = [self.launch_fn(**kwargs_list[0])]
-        if self.launch_args is not None:
-            self.launcher_class.timestamp = self._get_launcher(lvals[0]).timestamp
-            lvals += [self.launch_fn(**kwargs) for kwargs in kwargs_list[1:]]
-
-        # Cross checks
-        for (accessor, checker) in self._cross_checks:
-            checker([accessor(lval) for lval in lvals])
-
-        if self.review:
-            # Run review of launch args only if necessary
-            if self.launch_args is not None:
-                proceed = self.review_args(self.launch_args, heading='Lancet Meta Parameters')
-                if not proceed: return False
-
-            for (count, lval) in enumerate(lvals):
-                proceed = all(r(access(lval)) for (access, r) in self._reviewers)
-                if not proceed:
-                    print("Aborting launch.")
-                    return False
-
-                if len(lvals)!= 1 and count < len(lvals)-1:
-                    skip_remaining = self.input_options(['Y', 'n','quit'],
-                                     '\nSkip remaining reviews?', default='y')
-                    if skip_remaining == 'quit': return False
-                    if skip_remaining == 'y': break
-
-            if IPython: self.save_notebook(lvals)
-
-            if self.input_options(['y','N'], 'Execute?', default='n') != 'y':
-                return False
-
-        # Run configure hook. Exit if any configuration fails
-        if not all([self.configure_launch(lval) for lval in lvals]): return False
-
-        for lval in lvals:
-            launcher =  self._get_launcher(lval)
-            print("== Launching  %s ==" % launcher.batch_name)
-            launcher.launch()
-
-        return True
-
-    def save_notebook(self, lvals):
-        """
-        Saves the launch specifiers together in an IPython notebook for
-        convenient viewing. Only offered as an option if IPython is available.
-        """
-
-        from IPython.nbformat import current
-        notebook_dir = os.environ.get('LANCET_NB_DIR',None)
-        notebook_dir = notebook_dir if notebook_dir else os.getcwd()
-
-        if self.input_options(['y','N'], 'Save IPython notebook?', default='n') == 'y':
-            print('Notebook directory ($LANCET_NB_DIR): %s' % notebook_dir)
-            isdir = False
-            while not isdir:
-                fname = input('Filename: ').replace(' ','_')
-                fname = fname if fname.endswith('.ipynb') else fname+'.ipynb'
-                nb_path = os.path.abspath(os.path.join(notebook_dir, fname))
-                isdir = os.path.isdir(os.path.split(nb_path)[0])
-                if not isdir:  print('Invalid directory %s' % os.path.split(nb_path)[0])
-
-            ccell = '\n# <codecell>\n'; mcell='\n# <markdowncell>\n'
-            header = ['# -*- coding: utf-8 -*-','# <nbformat>3.0</nbformat>']
-            prelude = ['from lancet import *',
-                       'from IPython.display import HTML',
-                       'StaticArgs.HTML = HTML']
-            header_str =  '\n'.join(header) + ccell + ccell.join(prelude)
-
-            html_reprs = [ccell+'(%r).html()' % lval[0].arg_specifier for lval in lvals]
-            zipped = [(mcell+'# #### Launch %d' %i, r) for (i,r) in enumerate(html_reprs)]
-            body_str = ''.join([val for pair in zipped for val in pair])
-            node = current.reads(header_str + body_str, 'py')
-            current.write(node, open(nb_path, 'w'), 'ipynb')
-            print("Saved to %s " % nb_path)
-
-    def review_launcher(self, launcher):
-        command_template = launcher.command_template
-        print(self.section('Launcher'))
-        print("Type: %s" % launcher.__class__.__name__)
-        print("Batch Name: %s" % launcher.batch_name)
-        print("Command executable: %s" % command_template.executable)
-        root_directory = launcher.root_directory_name()
-        print("Root directory: %s" % param.normalize_path(root_directory))
-        print("Maximum concurrency: %s" % launcher.max_concurrency)
-
-        description = '<No description>' if launcher.description == '' else launcher.description
-        tag = '<No tag>' if launcher.tag == '' else launcher.tag
-        print("Description: %s" % description)
-        print("Tag: %s" % tag)
-        print()
-        return True
-
-    def review_args(self, obj, heading='Argument Specification'):
-        """
-        Input argument obj can be a Launcher or an ArgSpec object.
-        """
-        arg_specifier = obj.arg_specifier if isinstance(obj, Launcher) else obj
-        print(self.section(heading))
-        print("Type: %s (dynamic=%s)" %
-              (arg_specifier.__class__.__name__, arg_specifier.dynamic))
-        print("Varying Keys: %s" % arg_specifier.varying_keys())
-        items = '\n'.join(['%s = %r' % (k,v) for (k,v) in arg_specifier.constant_items()])
-        print("Constant Items:\n\n%s\n" % items)
-        print("Definition:\n%s" % arg_specifier)
-
-        response = self.input_options(['Y', 'n','quit'],
-                '\nShow available argument specifier entries?', default='y')
-        if response == 'quit': return False
-        if response == 'y':  arg_specifier.show()
-        print()
-        return True
-
-    def review_command_template(self, launcher):
-        command_template = launcher.command_template
-        arg_specifier = launcher.arg_specifier
-        print(self.section(command_template.__class__.__name__))
-        if command_template.allowed_list != []:
-            print("Allowed List: %s" % command_template.allowed_list)
-        if isinstance(launcher, QLauncher) and launcher.is_dynamic_qsub:
-            command_template.show(arg_specifier, queue_cmd_only=True)
-
-        response = self.input_options(['Y', 'n','quit','save'],
-                                      '\nShow available command entries?', default='y')
-        if response == 'quit': return False
-        if response == 'y':
-            command_template.show(arg_specifier)
-        if response == 'save':
-            fname = input('Filename: ').replace(' ','_')
-            with open(os.path.abspath(fname),'w') as f:
-                command_template.show(arg_specifier, file_handle=f)
-        print()
-        return True
-
-    def __repr__(self):
-        arg_list = ['%s' % self.launcher_class.__name__,
-                    '%r' % self.output_directory,
-                    'launch_args=%r' % self.launch_args if self.launch_args else None,
-                    'review=False' if not self.review else None,
-                    'main_script=False' if not self.main_script else None ]
-        arg_str = ','.join(el for el in arg_list if el is not None)
-        return 'review_and_launch(%s)' % arg_str
-
-    def __str__(self):
-        arg_list = ['launcher_class=%s' % self.launcher_class.__name__,
-                    'output_directory=%r' % self.output_directory,
-                    'launch_args=%s' % self.launch_args._pprint(level=2) if self.launch_args else None,
-                    'review=False' if not self.review else None,
-                    'main_script=False' if not self.main_script else None ]
-        arg_str = ',\n   '.join(el for el in arg_list if el is not None)
-        return 'review_and_launch(\n   %s\n)' % arg_str
-
-    def _repr_pretty_(self, p, cycle):
-        annotation = ('# == launch_fn=%r ==\n' %
-                      (self.launch_fn.__name__ if hasattr(self.launch_fn, '__name__') else 'None',))
-        p.text(annotation+ str(self))
-=======
     from lancet.core import *
->>>>>>> 95c42009

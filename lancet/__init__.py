--- conflicted
+++ resolved
@@ -294,19 +294,10 @@
         prettify = lambda x: isinstance(x, BaseArgs) and not flat
         pretty = lambda x: x._pprint(flat=flat, level=level+1) if prettify(x) else repr(x)
 
-<<<<<<< HEAD
-        if review:
-            self.show()
-            response =  None
-            while response not in ['y','N', '']:
-                response = input('Continue? [y, N]: ')
-            if response != 'y': return False
-=======
         params = dict(self.get_param_values())
         modified = [k for (k,v) in self.get_param_values(onlychanged=True)]
-        pkwargs = [(k, params[k])  for k in kwargs if (k in modified)] + extra_params.items()
+        pkwargs = [(k, params[k])  for k in kwargs if (k in modified)] + list(extra_params.items())
         arg_list = [(k,params[k]) for k in pos_args] + pkwargs
->>>>>>> 92104e4b
 
         len_ckeys, len_vkeys = len(self.constant_keys()), len(self.varying_keys())
         info_triple = (len(self),
@@ -645,10 +636,10 @@
 
     def __init__(self, log_path, tid_key='tid', **kwargs):
 
-        log_items = sorted(Log.extract_log(log_path).iteritems())
+        log_items = sorted(Log.extract_log(log_path).items())
 
         if tid_key is not None:
-            log_specs = [dict(spec.items()+[(tid_key,idx)]) for (idx, spec) in log_items]
+            log_specs = [dict(list(spec.items())+[(tid_key,idx)]) for (idx, spec) in log_items]
         else:
             log_specs = [spec for (_, spec) in log_items]
         super(Log, self).__init__(log_specs, log_path=log_path, tid_key=tid_key, **kwargs)
@@ -1958,7 +1949,7 @@
             print('Notebook directory ($LANCET_NB_DIR): %s' % notebook_dir)
             isdir = False
             while not isdir:
-                fname = raw_input('Filename: ').replace(' ','_')
+                fname = input('Filename: ').replace(' ','_')
                 fname = fname if fname.endswith('.ipynb') else fname+'.ipynb'
                 nb_path = os.path.abspath(os.path.join(notebook_dir, fname))
                 isdir = os.path.isdir(os.path.split(nb_path)[0])
@@ -2033,11 +2024,7 @@
             fname = input('Filename: ').replace(' ','_')
             with open(os.path.abspath(fname),'w') as f:
                 command_template.show(arg_specifier, file_handle=f)
-<<<<<<< HEAD
         print()
-        return True
-=======
-        print
         return True
 
     def __repr__(self):
@@ -2061,5 +2048,4 @@
     def _repr_pretty_(self, p, cycle):
         annotation = ('# == launch_fn=%r ==\n' %
                       (self.launch_fn.__name__ if hasattr(self.launch_fn, '__name__') else 'None',))
-        p.text(annotation+ str(self))
->>>>>>> 92104e4b
+        p.text(annotation+ str(self))